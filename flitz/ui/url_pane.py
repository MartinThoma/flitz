--- conflicted
+++ resolved
@@ -57,10 +57,6 @@
         self.url_bar_label.grid(row=0, column=1, padx=5)
 
         self.url_bar_value = tk.StringVar()
-<<<<<<< HEAD
-        self.url_bar_value.set(str(self.cfg.current_path))
-=======
->>>>>>> 53cf2c77
         self.url_bar = ttk.Entry(self.url_frame, textvariable=self.url_bar_value)
         self.url_bar.grid(row=0, column=2, columnspan=3, sticky="nsew")
         self.refresh()
