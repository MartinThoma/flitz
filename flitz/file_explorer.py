"""The FileExplorer class."""

import logging
from datetime import datetime
from pathlib import Path

import pkg_resources  # ty

from flitz.frontends.base import Frontend

from .actions import CopyPasteMixIn, DeletionMixIn, RenameMixIn, ShowProperties
from .config import CONFIG_PATH, Config, create_settings
from .context_menu import ContextMenuItem, create_context_menu
from .events import current_path_changed
from .ui import DetailsPaneMixIn, NavigationPaneMixIn, UrlPaneMixIn
from .utils import get_unicode_symbol, open_file

logger = logging.getLogger(__name__)

MIN_FONT_SIZE = 4
MAX_FONT_SIZE = 40


class FileExplorer(
    UrlPaneMixIn,
    DetailsPaneMixIn,
    NavigationPaneMixIn,
    DeletionMixIn,
    ShowProperties,
    RenameMixIn,
    CopyPasteMixIn,
    tk.Tk,
):
    """FileExplorer is an app for navigating and exploring files and directories."""

    NAME_INDEX = 1
    COLUMNS = 5

    def __init__(self, initial_path: str, cfg: Config, frontend: Frontend) -> None:
        super().__init__()

        self.frontend = frontend

        self.cfg = cfg
        self.frontend.set_geometry(self.cfg.window.width, self.cfg.window.height)

        self.load_context_menu_items()

        self.current_path = Path(initial_path).resolve()

        self.frontend.set_title(
            self.cfg.window.title.format(current_path=self.current_path),
        )

        self.search_mode = False  # Track if search mode is open
        self.context_menu: tk.Menu | None = None  # Track if context menu is open

        self.create_widgets()

        def set_title() -> None:
            title = self.cfg.window.title.format(current_path=self.current_path)
            self.title(title)

        current_path_changed.consumed_by(set_title)

        # Key bindings
        self.frontend.bind(
            self.cfg.keybindings.font_size_increase,
            lambda event: self.increase_font_size(),
        )
        self.frontend.bind(
            self.cfg.keybindings.font_size_decrease,
            lambda event: self.decrease_font_size(),
        )
        self.frontend.bind(self.cfg.keybindings.rename_item, self.rename_item)
        self.frontend.bind(
            self.cfg.keybindings.search,
            lambda event: self.handle_search(),
        )
        self.frontend.bind(self.cfg.keybindings.exit_search, self.handle_escape_key)
        self.frontend.bind(self.cfg.keybindings.go_up, lambda event: self.go_up())
        self.frontend.bind(
            self.cfg.keybindings.open_context_menu,
            self.show_context_menu,
        )
        self.frontend.bind(self.cfg.keybindings.delete, self.confirm_delete_item)
        self.frontend.bind(
            self.cfg.keybindings.create_folder,
            lambda event: self.create_folder(),
        )
        self.frontend.bind(self.cfg.keybindings.copy_selection, self.copy_selection)
        self.frontend.bind(self.cfg.keybindings.paste, self.paste_selection)
        self.frontend.bind(
            self.cfg.keybindings.toggle_hidden_file_visibility,
            lambda event: self.toggle_hidden_files(),
        )

        # This is on purpose not configurable
        self.frontend.bind("<Control-m>", lambda event: self.open_settings())

    def toggle_hidden_files(self) -> None:
        """Toggle showing/hiding hidden files."""
        self.cfg.show_hidden_files = not self.cfg.show_hidden_files
        self.load_files()

    def open_settings(self) -> None:
        """Open the settings of flitz."""
        if not CONFIG_PATH.exists():
            create_settings()
        open_file(str(CONFIG_PATH))

    def handle_escape_key(self, event) -> None:
        """Close the context menu if open or exit search mode."""
        if hasattr(self, "context_menu"):
            if self.context_menu:
                # Close context menu if open
                self.context_menu.destroy()
            elif self.search_mode:
                # Deactivate search mode if active
                self.exit_search_mode()

    def load_context_menu_items(self) -> None:
        """Register context menu items."""
        self.registered_context_menu_items = [
            ContextMenuItem(
                name="CREATE_FOLDER",
                label="Create Folder",
                action=lambda _: self.create_folder(),
                is_active=lambda _: True,
            ),
            ContextMenuItem(
                name="CREATE_FILE",
                label="Create Empty File",
                action=lambda _: self.create_empty_file(),
                is_active=lambda _: True,
            ),
            ContextMenuItem(
                name="RENAME",
                label="Rename...",
                action=lambda _: self.rename_item(),
                is_active=lambda selection: len(selection) == 1,
            ),
            ContextMenuItem(
                name="PROPERTIES",
                label="Properties",
                action=lambda _: self.show_properties(),
                is_active=lambda _: True,
            ),
        ]

        entry_point_group = "flitz"
        for entry_point in pkg_resources.iter_entry_points(group=entry_point_group):
            context_menu_item = entry_point.load()
            self.registered_context_menu_items.append(context_menu_item)

    def show_context_menu(self, event) -> None:
        """Display the context menu."""
        if hasattr(self, "context_menu") and self.context_menu:
            self.context_menu.destroy()
        item_registry = {item.name: item for item in self.registered_context_menu_items}
        self.context_menu = create_context_menu(
            self,
            [item_registry[item] for item in self.cfg.context_menu],
        )
        self.context_menu.post(event.x_root, event.y_root)

    def create_folder(self) -> None:
        """Create a folder."""
        folder_name = askstring("Create Folder", "Enter folder name:")
        if folder_name:
            new_folder_path = self.current_path / folder_name
            try:
                new_folder_path.mkdir(exist_ok=False)
                # Update the treeview to display the newly created folder
                self.load_files(new_folder_path)
            except OSError as e:
                messagebox.showerror("Error", f"Failed to create folder: {e}")

    def create_empty_file(self) -> None:
        """Create an empty file."""
        file_name = askstring("Create Empty File", "Enter file name:")
        if file_name:
            new_file_path = self.current_path / file_name
            if new_file_path.exists():
                messagebox.showerror("Error", "File already exists.")
                return
            try:
                with new_file_path.open("w"):
                    pass
                # Update the treeview to display the newly created file
                self.load_files(new_file_path)
            except OSError as e:
                messagebox.showerror("Error", f"Failed to create file: {e}")

    def exit_search_mode(self) -> None:
        """Exit the search mode."""
        if self.search_mode:
            # Reload files and clear search mode
            self.load_files()
            self.url_bar_label.config(text="Location:")
            self.search_mode = False

    def handle_search(self) -> None:
        """Handle the search functionality."""
        # Open dialog box to input search term
        search_term = askstring("Search", "Enter search term:")
        if search_term is not None:
            # Perform search and update Treeview
            self.search_files(search_term)
            self.url_bar_label.config(text="Search:")
            self.search_mode = True

    def search_files(self, search_term: str) -> None:
        """Filter and display files in Treeview based on search term."""
        path = self.current_path
        self.tree.delete(*self.tree.get_children())  # Clear existing items

        entries = sorted(Path(path).iterdir(), key=lambda x: (x.is_file(), x.name))

        for entry in entries:
            if search_term.lower() in entry.name.lower():
                size = entry.stat().st_size if entry.is_file() else ""
                type_ = "File" if entry.is_file() else "Folder"
                date_modified = datetime.fromtimestamp(entry.stat().st_mtime).strftime(
                    "%Y-%m-%d %H:%M:%S",
                )
                unicode_symbol = get_unicode_symbol(entry)

                self.tree.insert(
                    "",
                    "end",
                    values=(unicode_symbol, entry.name, size, type_, date_modified),
                )

    def increase_font_size(self) -> None:
        """Increase the font size by one, up to MAX_FONT_SIZE."""
        if self.cfg.font_size < MAX_FONT_SIZE:
            self.cfg.font_size += 1
            self.update_font_size()

    def decrease_font_size(self) -> None:
        """Decrease the font size by one, down to MIN_FONT_SIZE."""
        if self.cfg.font_size > MIN_FONT_SIZE:
            self.cfg.font_size -= 1
            self.update_font_size()

    def update_font_size(self) -> None:
        """
        Update the font size within the application.

        Trigger this after the font size was updated by the user.
        """
        font = (self.cfg.font, self.cfg.font_size)
        self.url_bar.config(font=font)
        self.style.configure(
            "Treeview",
            rowheight=int(self.cfg.font_size * 2.5),
            font=[self.cfg.font, self.cfg.font_size],
            background=self.cfg.background_color,
        )
        self.style.configure(
            "Treeview.Heading",
            rowheight=int(self.cfg.font_size * 2.5),
            font=(self.cfg.font, self.cfg.font_size),
        )

<<<<<<< HEAD
    def on_current_path_change(self) -> None:
        """Execute actions after the path was updated."""
        self.url_bar.delete(0, tk.END)
        self.url_bar.insert(0, str(self.current_path))
        self.url_bar_value.set(str(self.current_path))
        self.load_files()
        self.navigation_pane_update()
        self.frontend.set_title(
            self.cfg.window.title.format(current_path=self.current_path),
        )
=======
    def create_widgets(self) -> None:
        """Create all elements in the window."""
        self.rowconfigure(0, weight=0, minsize=45)
        self.rowconfigure(1, weight=1)
        self.columnconfigure(0, weight=0, minsize=80, uniform="group1")
        self.columnconfigure(1, weight=85, uniform="group1")
        self.columnconfigure(2, weight=5, uniform="group1")

        self.create_url_pane()
        self.create_navigation_pane()
        self.create_details_pane()

    def set_current_path(self, current_path: Path) -> None:
        """Set the current path and update the UI."""
        self.current_path = current_path.resolve()
        current_path_changed.produce()
>>>>>>> 53cf2c77

    def go_up(self) -> None:
        """Ascend from the current directory."""
        up_path = self.current_path.parent

        if up_path.exists():
            self.set_current_path(up_path)<|MERGE_RESOLUTION|>--- conflicted
+++ resolved
@@ -264,18 +264,6 @@
             font=(self.cfg.font, self.cfg.font_size),
         )
 
-<<<<<<< HEAD
-    def on_current_path_change(self) -> None:
-        """Execute actions after the path was updated."""
-        self.url_bar.delete(0, tk.END)
-        self.url_bar.insert(0, str(self.current_path))
-        self.url_bar_value.set(str(self.current_path))
-        self.load_files()
-        self.navigation_pane_update()
-        self.frontend.set_title(
-            self.cfg.window.title.format(current_path=self.current_path),
-        )
-=======
     def create_widgets(self) -> None:
         """Create all elements in the window."""
         self.rowconfigure(0, weight=0, minsize=45)
@@ -292,7 +280,6 @@
         """Set the current path and update the UI."""
         self.current_path = current_path.resolve()
         current_path_changed.produce()
->>>>>>> 53cf2c77
 
     def go_up(self) -> None:
         """Ascend from the current directory."""
